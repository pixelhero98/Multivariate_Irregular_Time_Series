--- conflicted
+++ resolved
@@ -1,1011 +1,1003 @@
-"""Plot qualitative missingness examples for prepared dataset caches.
-
-This script builds a 2x2 figure illustrating two datasets (NOAA ISD and
-PhysioNet CinC) with consecutive timestamps that exhibit lower per-timestamp
-coverage. Missing regions are shaded to make gaps visually obvious. Each row
-shares a y-axis so the two subplots in the row are directly comparable for the
-same entity/time span. The requested horizon/window are enforced via each
-dataset module's ``run_experiment`` entry point so the plot matches the
-training configuration.
-
-Example usage:
-    python Viz/plot_missingness_examples.py \\
-        --noaa-dir ./nnoa_isd_cache \\
-        --physionet-dir ./physionet_cinc_cache \\
-        --output ./missingness_examples.png
-"""
-
-from __future__ import annotations
-
-
-import json
-from dataclasses import dataclass
-import hashlib
-from matplotlib.lines import Line2D
-from matplotlib.patches import Patch
-from typing import Dict, Iterable, List, Mapping, Optional, Sequence, Tuple
-
-import matplotlib.dates as mdates
-import matplotlib.pyplot as plt
-import numpy as np
-import pandas as pd
-
-from dataset_summary import _compute_timestamp_coverage
-from Dataset.fin_dataset import CachePaths
-from pathlib import Path
-import matplotlib as mpl
-
-mpl.rcParams.update({
-    # Font: Times New Roman (with safe fallbacks)
-    "font.family": "serif",
-    "font.serif": ["Times New Roman", "Times", "Nimbus Roman No9 L", "DejaVu Serif"],
-    "mathtext.fontset": "stix",   # math matches Times-like look
-
-    # Larger font sizes (tune as you like)
-    "font.size": 15,
-    "axes.titlesize": 16,
-    "axes.labelsize": 15,
-    "xtick.labelsize": 13,
-    "ytick.labelsize": 13,
-    "legend.fontsize": 13,
-
-    # Embed TrueType fonts nicely in PDF/PS (good for ICML)
-    "pdf.fonttype": 42,
-    "ps.fonttype": 42,
-})
-mpl.rcParams.update({
-    "lines.linewidth": 2.0,
-    "lines.markersize": 5.0,
-})
-
-
-
-
-@dataclass(frozen=True)
-class ExampleSlice:
-    dataset: str
-    asset_name: str
-    feature_names: Sequence[str]
-    timestamps: pd.DatetimeIndex
-    values: Mapping[str, np.ndarray]
-    panel_coverage: pd.Series
-    coverage_threshold: float
-    coverage_range: Tuple[pd.Timestamp, pd.Timestamp]
-    window: int
-    horizon: int
-
-def _load_meta(paths: CachePaths) -> Dict[str, object]:
-    meta_path = paths.meta
-    if not meta_path.exists():
-        alt = paths.cache_root / "meta.json"
-        if alt.exists():
-            meta_path = alt
-    if not meta_path.exists():
-        raise FileNotFoundError(
-            f"Cache metadata not found at '{paths.meta}' (also tried '{paths.cache_root / 'meta.json'}')."
-        )
-    with meta_path.open("r") as f:
-        return json.load(f)
-
-
-def _coerce_freq_to_timedelta(freq: Optional[object]) -> Optional[pd.Timedelta]:
-    """Best-effort conversion of a stored freq string to a Timedelta."""
-    if freq is None:
-        return None
-    try:
-        return pd.to_timedelta(str(freq))
-    except (ValueError, TypeError):
-        # Allow unit-only strings like "H" or "D".
-        try:
-            return pd.to_timedelta(f"1{str(freq)}")
-        except Exception:
-            return None
-
-
-def _pick_coverage_block(
-    coverage: np.ndarray,
-    unique_t: np.ndarray,
-    quantile: float,
-    min_block: int,
-    expected_step: Optional[pd.Timedelta] = None,
-) -> Tuple[np.ndarray, float]:
-    """Pick a low-coverage time block.
-
-    The returned block indices are consecutive *in time* when expected_step is provided;
-    otherwise, they are consecutive in the unique_t index.
-    """
-    threshold = float(np.quantile(coverage, quantile))
-    low_mask = coverage <= threshold
-
-    if expected_step is not None and unique_t.shape[0] >= 2:
-        ut = pd.to_datetime(unique_t)
-        dt = ut.to_series().diff().fillna(expected_step)
-        # consecutive-in-time check with tolerance
-        is_step = (dt >= (expected_step * 0.5)) & (dt <= (expected_step * 1.5))
-        low_mask = low_mask & is_step.to_numpy(dtype=bool)
-
-    run_start, run_len = _longest_true_run(low_mask)
-
-    if run_start is None or run_len == 0:
-        anchor = int(np.argmin(coverage))
-        run_start = max(0, anchor - max(1, min_block // 2))
-        run_len = 1
-
-    if run_len < min_block:
-        run_len = min_block
-        if run_start + run_len > unique_t.shape[0]:
-            run_start = max(0, unique_t.shape[0] - run_len)
-
-    end_idx = min(unique_t.shape[0], run_start + run_len)
-    return np.arange(run_start, end_idx, dtype=np.int64), threshold
-
-
-
-def _longest_true_run(mask: np.ndarray) -> Tuple[Optional[int], int]:
-    best_start: Optional[int] = None
-    best_len = 0
-    run_start: Optional[int] = None
-    for idx, flag in enumerate(mask.tolist()):
-        if flag:
-            if run_start is None:
-                run_start = idx
-        else:
-            if run_start is not None:
-                run_len = idx - run_start
-                if run_len > best_len:
-                    best_start, best_len = run_start, run_len
-                run_start = None
-    if run_start is not None:
-        run_len = len(mask) - run_start
-        if run_len > best_len:
-            best_start, best_len = run_start, run_len
-    return best_start, best_len
-
-def _feature_indices(all_features: Sequence[str], requested: Optional[Sequence[str]]) -> List[int]:
-    if requested:
-        names = [name for name in requested if name in all_features]
-    else:
-        names = list(all_features[:2])
-
-    if not names:
-        raise ValueError("No valid feature names found to plot.")
-    return [all_features.index(name) for name in names]
-
-
-def _dataset_key(meta: Mapping[str, object]) -> str:
-    return str(meta.get("dataset", "")).lower()
-
-
-def _prepare_index_with_run_experiment(
-    paths: CachePaths,
-    meta: Mapping[str, object],
-    window_override: Optional[int],
-    horizon_override: Optional[int],
-) -> Tuple[Mapping[str, object], int, int]:
-    dataset = _dataset_key(meta)
-    window = int(window_override if window_override is not None else meta.get("window", meta.get("max_window", 0)))
-    horizon = int(horizon_override if horizon_override is not None else meta.get("horizon", meta.get("max_horizon", 0)))
-
-    cov_meta = meta.get("min_coverage", meta.get("coverage", None))
-    common_kwargs = dict(
-        ratios=(0.7, 0.1, 0.2),
-        per_asset=True,
-        date_batching=True,
-        dates_per_batch=1,
-        batch_size=1,
-        norm="train_only",
-        reindex=True,
-        shuffle_train=False,
-        num_workers=0,
-        pin_memory=False,
-    )
-    if cov_meta is not None:
-        try:
-            common_kwargs["coverage"] = float(cov_meta)
-        except (TypeError, ValueError):
-            pass
-
-    # --- actually rebuild index via dataset run_experiment ---
-    if ("noaa" in dataset) or ("isd" in dataset) or ("nnoa" in dataset):
-        from Dataset.noaa_isd_dataset import run_experiment as _run_experiment
-    elif "physio" in dataset or "cinc" in dataset:
-        from Dataset.physionet_cinc_dataset import run_experiment as _run_experiment
-    else:
-        from Dataset.fin_dataset import run_experiment as _run_experiment
-        # fin_dataset run_experiment often doesn't accept the loader flags:
-        common_kwargs.pop("shuffle_train", None)
-        common_kwargs.pop("num_workers", None)
-        common_kwargs.pop("pin_memory", None)
-
-    _run_experiment(
-        data_dir=str(paths.data_dir),
-        K=window,
-        H=horizon,
-        **common_kwargs,
-    )
-
-    refreshed_meta = _load_meta(paths)
-    window = int(refreshed_meta.get("window", window))
-    horizon = int(refreshed_meta.get("horizon", horizon))
-    if window <= 0:
-        raise ValueError("The cache metadata does not specify a valid window size after run_experiment.")
-    return refreshed_meta, window, horizon
-
-
-
-def _select_asset_forecast_slices(
-    paths: CachePaths,
-    meta: Mapping[str, object],
-    feature_id: int,               # single feature to plot (e.g., temperature or HR)
-    horizons: Tuple[int, int],      # (short, long)
-    quantile: float,
-    min_block: int,
-    window: int,
-) -> Tuple[ExampleSlice, ExampleSlice]:
-    pairs = np.load(paths.windows / "global_pairs.npy")
-    end_times = np.load(paths.windows / "end_times.npy")
-
-    assets = list(meta.get("assets", []))
-    coverage, inverse_t, unique_t = _compute_timestamp_coverage(pairs, end_times, len(assets))
-    if coverage.size == 0:
-        raise RuntimeError("Coverage array is empty; ensure the cache contains windowed data.")
-
-    expected_step = _coerce_freq_to_timedelta(meta.get("freq"))
-    block_indices, threshold = _pick_coverage_block(
-        coverage,
-        unique_t,
-        quantile=quantile,
-        min_block=min_block,
-        expected_step=expected_step,
-    )
-    if block_indices.size == 0:
-        raise RuntimeError("Selected low-coverage block is empty (unexpected).")
-
-    block_times = unique_t[block_indices]
-    coverage_range = (pd.to_datetime(block_times[0]), pd.to_datetime(block_times[-1]))
-
-    # Find windows whose end_time falls inside the selected low-coverage block
-    window_mask = np.isin(inverse_t, block_indices)
-    block_pairs = pairs[window_mask]
-    if block_pairs.size == 0:
-        raise RuntimeError("Unable to find windows that align with the selected low-coverage block.")
-
-    # Pick the asset most present in that low-coverage block
-    minlength = max(int(block_pairs[:, 0].max()) + 1, len(assets))
-    counts = np.bincount(block_pairs[:, 0].astype(int), minlength=minlength)
-    asset_id = int(np.argmax(counts))
-    asset_name = assets[asset_id] if asset_id < len(assets) else f"asset-{asset_id}"
-
-    # Choose ONE forecast start index (so both horizons share the same start)
-    asset_pairs = block_pairs[block_pairs[:, 0] == asset_id]
-    start_indices = asset_pairs[:, 1].astype(int)
-    if start_indices.size == 0:
-        raise RuntimeError("No windows found for selected asset inside low-coverage block.")
-
-    start_idx = int(np.median(start_indices))  # stable choice; could also pick closest to block center
-
-    features = np.load(paths.features / f"{asset_id}.npy")
-    times = np.load(paths.times / f"{asset_id}.npy")
-
-    max_h = max(horizons)
-    # Ensure we can slice window+max_h; if not, shift left
-    max_end = start_idx + window + max_h
-    if max_end > features.shape[0]:
-        start_idx = max(0, features.shape[0] - (window + max_h))
-        max_end = start_idx + window + max_h
-
-    # Coverage time series for shading (aligned to timestamps)
-    coverage_series = pd.Series(coverage, index=pd.to_datetime(unique_t)).sort_index()
-
-    feature_cols = list(meta.get("feature_cols", []))
-    fname = feature_cols[feature_id] if feature_id < len(feature_cols) else f"feat-{feature_id}"
-
-    def _make_slice(h: int) -> ExampleSlice:
-        end = start_idx + window + h
-        t = pd.DatetimeIndex(pd.to_datetime(times[start_idx:end]))
-        sel = features[start_idx:end, :].astype(np.float32)
-        y = sel[:, feature_id].astype(float)
-
-        if expected_step is not None:
-            cov_slice = coverage_series.reindex(t, method="nearest", tolerance=expected_step / 2)
-        else:
-            cov_slice = coverage_series.reindex(t)
-
-        return ExampleSlice(
-            dataset=str(meta.get("dataset", "unknown")),
-            asset_name=asset_name,
-            feature_names=[fname],
-            timestamps=t,
-            values={fname: y},
-            panel_coverage=cov_slice,
-            coverage_threshold=float(threshold),
-            coverage_range=coverage_range,
-            window=window,
-            horizon=h,
-        )
-
-    short_h, long_h = horizons
-    return _make_slice(short_h), _make_slice(long_h)
-
-
-
-
-def _mask_to_spans(mask: np.ndarray) -> List[Tuple[int, int]]:
-    spans: List[Tuple[int, int]] = []
-    start: Optional[int] = None
-    for idx, flag in enumerate(mask.tolist()):
-        if flag and start is None:
-            start = idx
-        elif not flag and start is not None:
-            spans.append((start, idx))
-            start = None
-    if start is not None:
-        spans.append((start, len(mask)))
-    return spans
-
-
-def _shade_low_coverage(
-    ax,
-    x,
-    panel_coverage: pd.Series,
-    threshold: float,
-) -> None:
-    """Shade spans where per-timestep panel coverage is below `threshold`.
-
-    `x` can be datetime-like (DatetimeIndex) or numeric (relative step indices).
-    """
-    x_arr = np.asarray(x)
-    cov = panel_coverage.to_numpy(dtype=float)
-    low = np.isfinite(cov) & (cov <= threshold)
-    if not low.any():
-        return
-    spans = _mask_to_spans(low)
-    ymin, ymax = ax.get_ylim()
-    label_added = False
-    for start, end in spans:
-        ax.axvspan(
-            x_arr[start],
-            x_arr[min(end, len(x_arr) - 1)],
-            color="grey",
-            alpha=0.2,
-            label="low coverage" if not label_added else None,
-        )
-        label_added = True
-    ax.set_ylim(ymin, ymax)
-
-
-
-
-def _shared_ylim(values: Iterable[np.ndarray], pad: float = 0.05) -> Tuple[float, float]:
-    finite_vals = np.concatenate([np.asarray(v)[np.isfinite(v)] for v in values if v.size])
-    if finite_vals.size == 0:
-        return 0.0, 1.0
-    vmin, vmax = float(finite_vals.min()), float(finite_vals.max())
-    if vmin == vmax:
-        return vmin - 1.0, vmax + 1.0
-    delta = vmax - vmin
-    return vmin - pad * delta, vmax + pad * delta
-
-
-def _smooth_signal(arr: np.ndarray, window: int = 5) -> np.ndarray:
-    arr = np.asarray(arr, dtype=float)
-    if arr.size == 0:
-        return arr
-    win = max(1, min(window, arr.size))
-    kernel = np.ones(win, dtype=float) / float(win)
-    return np.convolve(arr, kernel, mode="same")
-
-
-def _metric_dataset_key(name: str) -> str:
-    lower = name.lower()
-    if "physio" in lower or "cinc" in lower:
-        return "physionet"
-    if "isd" in lower or "noaa" in lower or "nnoa" in lower:
-        return "isd"
-    return lower
-
-
-def _simulate_forecast_like_ground_truth(
-    series: np.ndarray,
-    window: int,
-    horizon: int,
-    target_mae: float,
-    target_mse: float,
-    seed: int,
-) -> Tuple[np.ndarray, float, float]:
-    if horizon <= 0:
-        raise ValueError("Horizon must be positive for forecast simulation.")
-    series = np.asarray(series, dtype=float)
-    if series.size < window + horizon:
-        raise ValueError("Series length is insufficient for the requested window and horizon.")
-
-    future = series[window : window + horizon]
-    history_tail = series[max(0, window - 5) : window]
-    anchor = history_tail[-1] if history_tail.size else future[0]
-
-    baseline = _smooth_signal(future, window=min(7, len(future)))
-    blend = np.linspace(anchor, baseline[0], num=baseline.size)
-    baseline = 0.5 * baseline + 0.5 * blend
-
-    rng = np.random.default_rng(seed)
-    noise = _smooth_signal(rng.standard_normal(future.shape), window=min(5, future.size))
-
-    std_future = float(np.std(future)) if np.std(future) > 1e-8 else 1.0
-    scale_candidates = np.linspace(0.0, 1.5 * max(1.0, np.sqrt(target_mse)), 18)
-    bias_candidates = np.linspace(-0.2 * std_future, 0.2 * std_future, 11)
-
-    best_pred = baseline.copy()
-    best_loss = float("inf")
-    best_scale, best_bias = 0.0, 0.0
-    for scale in scale_candidates:
-        for bias in bias_candidates:
-            pred = baseline + scale * noise + bias
-            errors = pred - future
-            mae = float(np.mean(np.abs(errors)))
-            mse = float(np.mean(errors**2))
-            loss = (mae - target_mae) ** 2 + (mse - target_mse) ** 2
-            if loss < best_loss:
-                best_loss = loss
-                best_pred = pred.copy()
-                best_scale, best_bias = scale, bias
-
-    scale, bias = best_scale, best_bias
-    errors = best_pred - future
-    for _ in range(25):
-        adjusted = errors * scale + bias
-        mae = float(np.mean(np.abs(adjusted)))
-        mse = float(np.mean(adjusted**2))
-        loss = (mae - target_mae) ** 2 + (mse - target_mse) ** 2
-        if loss < best_loss:
-            best_loss = loss
-            best_pred = future + adjusted
-        scale *= np.clip(np.sqrt((target_mse + 1e-8) / (mse + 1e-8)), 0.85, 1.15)
-        bias += np.clip(target_mae - mae, -0.15 * std_future, 0.15 * std_future) * 0.2
-
-    final_errors = best_pred - future
-    for _ in range(12):
-        mae = float(np.mean(np.abs(final_errors)))
-        mse = float(np.mean(final_errors**2))
-        scale_corr = np.clip(np.sqrt((target_mse + 1e-8) / (mse + 1e-8)), 0.9, 1.1)
-        bias_corr = np.clip(target_mae - mae, -0.1 * std_future, 0.1 * std_future) * 0.3
-        final_errors = final_errors * scale_corr + bias_corr
-
-    mae = float(np.mean(np.abs(final_errors)))
-    mse = float(np.mean(final_errors**2))
-    best_errors = final_errors
-    best_loss = (mae - target_mae) ** 2 + (mse - target_mse) ** 2
-    for scale_adj in np.linspace(0.9, 1.1, 5):
-        for bias_adj in np.linspace(-0.05 * std_future, 0.05 * std_future, 5):
-            cand = final_errors * scale_adj + bias_adj
-            cand_mae = float(np.mean(np.abs(cand)))
-            cand_mse = float(np.mean(cand**2))
-            loss = (cand_mae - target_mae) ** 2 + (cand_mse - target_mse) ** 2
-            if loss < best_loss:
-                best_loss = loss
-                best_errors = cand
-
-<<<<<<< HEAD
-    forecast = future + best_errors
-    mae = float(np.mean(np.abs(best_errors)))
-    mse = float(np.mean(best_errors**2))
-    return forecast, mae, mse
-
-
-def _simulate_smooth_series_like_ground_truth(
-    series: np.ndarray,
-    target_mae: float,
-    target_mse: float,
-    seed: int,
-) -> Tuple[np.ndarray, float, float]:
-    """Generate a smooth, full-length signal that mimics the ground truth with target metrics."""
-    arr = np.asarray(series, dtype=float)
-    if arr.size == 0:
-        raise ValueError("Series must be non-empty for simulation.")
-
-    mask = np.isfinite(arr)
-    if not mask.any():
-        raise ValueError("Series contains no finite values for simulation.")
-
-    filled = (
-        pd.Series(arr)
-        .interpolate(limit_direction="both")
-        .bfill()
-        .ffill()
-        .to_numpy()
-    )
-
-    base = _smooth_signal(filled, window=min(9, max(3, filled.size)))
-    trend = np.linspace(base[0], base[-1], num=base.size)
-
-    rng = np.random.default_rng(seed)
-    noise = _smooth_signal(
-        rng.standard_normal(base.shape),
-        window=min(11, max(3, base.size // 10)),
-    )
-
-    candidate = 0.6 * base + 0.3 * trend + 0.1 * filled + 0.08 * np.std(filled) * noise
-    base_errors = candidate - filled
-
-    std_ref = float(np.std(filled) if np.std(filled) > 1e-8 else 1.0)
-    scale_grid = np.linspace(0.35, 1.65, 11)
-    bias_grid = np.linspace(-0.25 * std_ref, 0.25 * std_ref, 9)
-
-    best_errors = base_errors
-    best_loss = float("inf")
-    for scale in scale_grid:
-        for bias in bias_grid:
-            errs = base_errors * scale + bias
-            errs_masked = errs[mask]
-            mae = float(np.mean(np.abs(errs_masked)))
-            mse = float(np.mean(errs_masked**2))
-            loss = (mae - target_mae) ** 2 + (mse - target_mse) ** 2
-            if loss < best_loss:
-                best_loss = loss
-                best_errors = errs.copy()
-
-    errors = best_errors
-    for _ in range(40):
-        errs_masked = errors[mask]
-        mae = float(np.mean(np.abs(errs_masked)))
-        mse = float(np.mean(errs_masked**2))
-        loss = (mae - target_mae) ** 2 + (mse - target_mse) ** 2
-        if loss < best_loss:
-            best_loss = loss
-            best_errors = errors.copy()
-
-        scale_corr = np.clip(
-            np.sqrt((target_mse + 1e-8) / (mse + 1e-8)),
-            0.9,
-            1.1,
-        )
-        errors = _smooth_signal(errors * scale_corr, window=min(7, max(3, errors.size // 12)))
-
-        mean_sign = np.sign(np.mean(errors[mask])) if np.mean(errors[mask]) != 0 else 1.0
-        bias_corr = np.clip(target_mae - mae, -0.15 * std_ref, 0.15 * std_ref)
-        errors += mean_sign * bias_corr * 0.35
-
-    final_errors = best_errors
-    forecast = filled + final_errors
-    mae_final = float(np.mean(np.abs(final_errors[mask])))
-    mse_final = float(np.mean(final_errors[mask] ** 2))
-    return forecast, mae_final, mse_final
-
-
-def _plot_examples_2x2_horizons(
-    noaa_short: ExampleSlice,
-    noaa_long: ExampleSlice,
-    physio_short: ExampleSlice,
-    physio_long: ExampleSlice,
-    output: Path,
-) -> None:
-    fig, axes = plt.subplots(2, 2, figsize=(12.5, 6.8), constrained_layout=True)
-    color_cycle = plt.rcParams["axes.prop_cycle"].by_key().get("color", [])
-    series_color = color_cycle[0] if color_cycle else None
-    forecast_color = color_cycle[1] if len(color_cycle) > 1 else "tab:orange"
-    alt_forecast_color = color_cycle[2] if len(color_cycle) > 2 else "tab:green"
-    target_metrics_primary = {
-        ("isd", 24): (1.927, 6.038),
-        ("isd", 168): (1.922, 6.176),
-        ("physionet", 4): (0.240, 0.649),
-        ("physionet", 12): (0.230, 0.638),
-    }
-    target_metrics_secondary = {
-        ("isd", 24): (1.9917, 6.182),
-        ("isd", 168): (2.107, 7.113),
-        ("physionet", 4): (0.275, 0.701),
-        ("physionet", 12): (0.287, 0.719),
-    }
-=======
-    forecast = future + best_errors
-    mae = float(np.mean(np.abs(best_errors)))
-    mse = float(np.mean(best_errors**2))
-    return forecast, mae, mse
-
-
-def _simulate_smooth_series_like_ground_truth(
-    series: np.ndarray,
-    target_mae: float,
-    target_mse: float,
-    seed: int,
-) -> Tuple[np.ndarray, float, float]:
-    """Generate a smooth, full-length signal that mimics the ground truth with target metrics."""
-    arr = np.asarray(series, dtype=float)
-    if arr.size == 0:
-        raise ValueError("Series must be non-empty for simulation.")
-
-    mask = np.isfinite(arr)
-    if not mask.any():
-        raise ValueError("Series contains no finite values for simulation.")
-
-    filled = (
-        pd.Series(arr)
-        .interpolate(limit_direction="both")
-        .bfill()
-        .ffill()
-        .fillna(method="bfill")
-        .fillna(method="ffill")
-        .to_numpy()
-    )
-
-    base = _smooth_signal(filled, window=min(9, max(3, filled.size)))
-    trend = np.linspace(base[0], base[-1], num=base.size)
-
-    rng = np.random.default_rng(seed)
-    noise = _smooth_signal(
-        rng.standard_normal(base.shape),
-        window=min(11, max(3, base.size // 10)),
-    )
-
-    candidate = 0.6 * base + 0.3 * trend + 0.1 * filled + 0.08 * np.std(filled) * noise
-    base_errors = candidate - filled
-
-    std_ref = float(np.std(filled) if np.std(filled) > 1e-8 else 1.0)
-    scale_grid = np.linspace(0.35, 1.65, 11)
-    bias_grid = np.linspace(-0.25 * std_ref, 0.25 * std_ref, 9)
-
-    best_errors = base_errors
-    best_loss = float("inf")
-    for scale in scale_grid:
-        for bias in bias_grid:
-            errs = base_errors * scale + bias
-            errs_masked = errs[mask]
-            mae = float(np.mean(np.abs(errs_masked)))
-            mse = float(np.mean(errs_masked**2))
-            loss = (mae - target_mae) ** 2 + (mse - target_mse) ** 2
-            if loss < best_loss:
-                best_loss = loss
-                best_errors = errs.copy()
-
-    errors = best_errors
-    for _ in range(40):
-        errs_masked = errors[mask]
-        mae = float(np.mean(np.abs(errs_masked)))
-        mse = float(np.mean(errs_masked**2))
-        loss = (mae - target_mae) ** 2 + (mse - target_mse) ** 2
-        if loss < best_loss:
-            best_loss = loss
-            best_errors = errors.copy()
-
-        scale_corr = np.clip(
-            np.sqrt((target_mse + 1e-8) / (mse + 1e-8)),
-            0.9,
-            1.1,
-        )
-        errors = _smooth_signal(errors * scale_corr, window=min(7, max(3, errors.size // 12)))
-
-        mean_sign = np.sign(np.mean(errors[mask])) if np.mean(errors[mask]) != 0 else 1.0
-        bias_corr = np.clip(target_mae - mae, -0.15 * std_ref, 0.15 * std_ref)
-        errors += mean_sign * bias_corr * 0.35
-
-    final_errors = best_errors
-    forecast = filled + final_errors
-    mae_final = float(np.mean(np.abs(final_errors[mask])))
-    mse_final = float(np.mean(final_errors[mask] ** 2))
-    return forecast, mae_final, mse_final
-
-
-def _plot_examples_2x2_horizons(
-    noaa_short: ExampleSlice,
-    noaa_long: ExampleSlice,
-    physio_short: ExampleSlice,
-    physio_long: ExampleSlice,
-    output: Path,
-) -> None:
-    fig, axes = plt.subplots(2, 2, figsize=(12.5, 6.8), constrained_layout=True)
-    color_cycle = plt.rcParams["axes.prop_cycle"].by_key().get("color", [])
-    series_color = color_cycle[0] if color_cycle else None
-    forecast_color = color_cycle[1] if len(color_cycle) > 1 else "tab:orange"
-    target_metrics = {
-        ("isd", 24): (1.927, 6.038),
-        ("isd", 168): (1.922, 6.176),
-        ("physionet", 4): (0.240, 0.649),
-        ("physionet", 12): (0.230, 0.638),
-    }
->>>>>>> 37d249df
-
-    grid = [
-        [noaa_short, noaa_long],
-        [physio_short, physio_long],
-    ]
-
-    def _set_panel_ylim(ax, y: np.ndarray) -> None:
-        y = np.asarray(y, dtype=float)
-        finite = np.isfinite(y)
-        if not finite.any():
-            return
-        lo, hi = np.quantile(y[finite], [0.01, 0.99])
-        pad = 0.05 * (hi - lo + 1e-8)
-        ax.set_ylim(lo - pad, hi + pad)
-
-    for r in range(2):
-        for c in range(2):
-            ex = grid[r][c]
-            ax = axes[r, c]
-            fname, y = next(iter(ex.values.items()))
-
-            # relative x-axis: 0..(K+h-1)
-            x = np.arange(len(ex.timestamps))
-            K = ex.window
-
-            cov = ex.panel_coverage.to_numpy(dtype=float)
-            low = np.isfinite(cov) & (cov <= ex.coverage_threshold)
-
-            y = np.asarray(y, dtype=float)
-<<<<<<< HEAD
-            y_gap = y.copy()
-            y_gap[low] = np.nan
-
-            # Plot ground truth series (label drives legend naming)
-            ground_truth_label = "ground truth"
-            ax.plot(x, y_gap, color=series_color, linewidth=2.0, label=ground_truth_label)
-            ax.scatter(
-                x[~low],
-                y[~low],
-                s=1,
-                alpha=0.75,
-                color=series_color,
-                edgecolors="none",
-                label="_nolegend_",
-            )
-
-            metric_key = _metric_dataset_key(ex.dataset)
-            target_primary = target_metrics_primary.get((metric_key, ex.horizon))
-            target_secondary = target_metrics_secondary.get((metric_key, ex.horizon))
-
-            if target_primary:
-                target_mae, target_mse = target_primary
-                seed_src = f"{metric_key}-{ex.horizon}-{ex.asset_name}-primary"
-                seed_val = int(hashlib.sha256(seed_src.encode("utf-8")).hexdigest(), 16) % (2**32)
-                forecast_full, mae_sim, mse_sim = _simulate_smooth_series_like_ground_truth(
-                    y,
-                    target_mae=target_mae,
-                    target_mse=target_mse,
-                    seed=seed_val,
-                )
-
-                ax.plot(
-                    x,
-                    forecast_full,
-                    color=forecast_color,
-                    linestyle="--",
-                    linewidth=2.0,
-                    label="simulated smooth signal (set 1)",
-                )
-                ax.text(
-                    0.02,
-                    0.93,
-                    f"MAE={target_mae:.3f}\nMSE={target_mse:.3f}",
-                    transform=ax.transAxes,
-                    ha="left",
-                    va="top",
-                    fontsize=11,
-                    bbox=dict(boxstyle="round,pad=0.25", fc="white", alpha=0.85, lw=0.0),
-                )
-
-            if target_secondary:
-                target_mae_b, target_mse_b = target_secondary
-                seed_src_b = f"{metric_key}-{ex.horizon}-{ex.asset_name}-secondary"
-                seed_val_b = int(hashlib.sha256(seed_src_b.encode("utf-8")).hexdigest(), 16) % (2**32)
-                forecast_full_b, _, _ = _simulate_smooth_series_like_ground_truth(
-                    y,
-                    target_mae=target_mae_b,
-                    target_mse=target_mse_b,
-                    seed=seed_val_b,
-                )
-
-                ax.plot(
-                    x,
-                    forecast_full_b,
-                    color=alt_forecast_color,
-                    linestyle="-.",
-                    linewidth=2.0,
-                    label="simulated smooth signal (set 2)",
-                )
-                ax.text(
-                    0.02,
-                    0.72,
-                    f"MAE={target_mae_b:.3f}\nMSE={target_mse_b:.3f}",
-                    transform=ax.transAxes,
-                    ha="left",
-                    va="top",
-                    fontsize=11,
-                    bbox=dict(boxstyle="round,pad=0.25", fc="white", alpha=0.85, lw=0.0),
-                )
-=======
-            y_gap = y.copy()
-            y_gap[low] = np.nan
-
-            # Plot ground truth series (label drives legend naming)
-            ground_truth_label = "ground truth"
-            ax.plot(x, y_gap, color=series_color, linewidth=2.0, label=ground_truth_label)
-            ax.scatter(
-                x[~low],
-                y[~low],
-                s=1,
-                alpha=0.75,
-                color=series_color,
-                edgecolors="none",
-                label="_nolegend_",
-            )
-
-            metric_key = _metric_dataset_key(ex.dataset)
-            target = target_metrics.get((metric_key, ex.horizon))
-            if target:
-                target_mae, target_mse = target
-                seed_src = f"{metric_key}-{ex.horizon}-{ex.asset_name}"
-                seed_val = int(hashlib.sha256(seed_src.encode("utf-8")).hexdigest(), 16) % (2**32)
-                forecast_full, mae_sim, mse_sim = _simulate_smooth_series_like_ground_truth(
-                    y,
-                    target_mae=target_mae,
-                    target_mse=target_mse,
-                    seed=seed_val,
-                )
-
-                ax.plot(
-                    x,
-                    forecast_full,
-                    color=forecast_color,
-                    linestyle="--",
-                    linewidth=2.0,
-                    label="simulated smooth signal",
-                )
-                ax.text(
-                    0.02,
-                    0.93,
-                    f"MAE={target_mae:.3f}\nMSE={target_mse:.3f}",
-                    transform=ax.transAxes,
-                    ha="left",
-                    va="top",
-                    fontsize=11,
-                    bbox=dict(boxstyle="round,pad=0.25", fc="white", alpha=0.85, lw=0.0),
-                )
->>>>>>> 37d249df
-
-            # Forecast start boundary
-            # ax.axvline(K, color="k", linestyle=":", alpha=0.7, linewidth=1.5, label="_nolegend_")
-
-            _set_panel_ylim(ax, y)
-            _shade_low_coverage(ax, x, ex.panel_coverage, ex.coverage_threshold)
-
-            # Short title
-            ds = str(ex.dataset).replace("_", "-")
-            ax.set_title(f"{ds} (h={ex.horizon})")
-
-            # Clean ticks: 0, K, K+h
-            ticks = [0, K, K + ex.horizon]
-            ticks = [t for t in ticks if 0 <= t <= x[-1]]
-            ax.set_xticks(sorted(set(ticks)))
-
-            ax.grid(True, linestyle="--", alpha=0.25)
-            ax.margins(x=0.01)
-
-            # Only left column shows y tick labels
-            if c == 1:
-                ax.tick_params(axis="y", labelleft=False)
-
-            # Only bottom row shows x labels
-            if r == 0:
-                ax.tick_params(axis="x", labelbottom=False)
-            else:
-                ax.set_xlabel("time step")
-
-        # Put asset id/name on left side of each row
-        axes[r, 0].set_ylabel(str(grid[r][0].asset_name))
-<<<<<<< HEAD
-
-    # Shared legend (generic entries, readable)
-    legend_handles = [
-        Line2D([0], [0], color=series_color, linewidth=2.0, label="ground truth"),
-        Line2D(
-            [0],
-            [0],
-            color=forecast_color,
-            linestyle="--",
-            linewidth=2.0,
-            label="simulated smooth signal (set 1)",
-        ),
-        Line2D(
-            [0],
-            [0],
-            color=alt_forecast_color,
-            linestyle="-.",
-            linewidth=2.0,
-            label="simulated smooth signal (set 2)",
-        ),
-        Patch(facecolor="grey", edgecolor="none", alpha=0.2, label="low coverage"),
-        # Line2D([0], [0], color="k", linestyle=":", linewidth=1.5, label="forecast start"),
-    ]
-    fig.legend(
-        handles=legend_handles,
-        loc="lower center",
-        ncol=3,
-        frameon=False,
-        bbox_to_anchor=(0.5, -0.08),
-    )
-=======
-
-    # Shared legend (generic entries, readable)
-    legend_handles = [
-        Line2D([0], [0], color=series_color, linewidth=2.0, label="ground truth"),
-        Line2D(
-            [0],
-            [0],
-            color=forecast_color,
-            linestyle="--",
-            linewidth=2.0,
-            label="simulated smooth signal",
-        ),
-        Patch(facecolor="grey", edgecolor="none", alpha=0.2, label="low coverage"),
-        # Line2D([0], [0], color="k", linestyle=":", linewidth=1.5, label="forecast start"),
-    ]
-    fig.legend(
-        handles=legend_handles,
-        loc="lower center",
-        ncol=3,
-        frameon=False,
-        bbox_to_anchor=(0.5, -0.08),
-    )
-    fig.legend(
-        handles=legend_handles,
-        loc="upper center",
-        ncol=3,
-        frameon=False,
-        bbox_to_anchor=(0.5, 1.02),
-    )
->>>>>>> 37d249df
-
-    output.parent.mkdir(parents=True, exist_ok=True)
-    fig.savefig(output, dpi=300, bbox_inches="tight")
-    print(f"Saved figure to {output}")
-
-def save_qual_2x2_datasets_horizons(
-    noaa_dir: Path,
-    physionet_dir: Path,
-    out_path: Path = Path("./plot/qual_2x2_datasets_horizons.png"),
-    noaa_feature: str = "temperature",
-    physio_feature: str = "HR",
-    noaa_horizons: Tuple[int, int] = (24, 168),
-    physio_horizons: Tuple[int, int] = (4, 12),
-    noaa_window: int = 336,
-    physio_window: int = 24,
-    coverage_quantile: list = [0.0, 0.3],
-    min_block: int = 256,
-) -> Path:
-    noaa_paths = CachePaths.from_dir(noaa_dir)
-    physio_paths = CachePaths.from_dir(physionet_dir)
-
-    noaa_meta = _load_meta(noaa_paths)
-    physio_meta = _load_meta(physio_paths)
-
-    noaa_meta, noaa_window_eff, _ = _prepare_index_with_run_experiment(
-        noaa_paths, noaa_meta, window_override=noaa_window, horizon_override=max(noaa_horizons)
-    )
-    physio_meta, physio_window_eff, _ = _prepare_index_with_run_experiment(
-        physio_paths, physio_meta, window_override=physio_window, horizon_override=max(physio_horizons)
-    )
-
-    noaa_feat = _feature_indices(list(noaa_meta.get("feature_cols", [])), [noaa_feature])[0]
-    physio_feat = _feature_indices(list(physio_meta.get("feature_cols", [])), [physio_feature])[0]
-
-    noaa_short, noaa_long = _select_asset_forecast_slices(
-        noaa_paths, noaa_meta, feature_id=noaa_feat,
-        horizons=noaa_horizons, quantile=coverage_quantile[0],
-        min_block=min_block, window=noaa_window_eff
-    )
-    physio_short, physio_long = _select_asset_forecast_slices(
-        physio_paths, physio_meta, feature_id=physio_feat,
-        horizons=physio_horizons, quantile=coverage_quantile[-1],
-        min_block=min_block, window=physio_window_eff
-    )
-
-    out_path.parent.mkdir(parents=True, exist_ok=True)
-    _plot_examples_2x2_horizons(noaa_short, noaa_long, physio_short, physio_long, out_path)
-    return out_path
-
-
-
-if __name__ == "__main__":
-    save_qual_2x2_datasets_horizons(
-        noaa_dir=Path("./ldt/noaa_isd_uk_data/noaa_isd_uk"),
-        physionet_dir=Path("./ldt/physionet_cinc_data/physionet_cinc_cache"),
-    )
+"""Plot qualitative missingness examples for prepared dataset caches.
+
+This script builds a 2x2 figure illustrating two datasets (NOAA ISD and
+PhysioNet CinC) with consecutive timestamps that exhibit lower per-timestamp
+coverage. Missing regions are shaded to make gaps visually obvious. Each row
+shares a y-axis so the two subplots in the row are directly comparable for the
+same entity/time span. The requested horizon/window are enforced via each
+dataset module's ``run_experiment`` entry point so the plot matches the
+training configuration.
+
+Example usage:
+    python Viz/plot_missingness_examples.py \\
+        --noaa-dir ./nnoa_isd_cache \\
+        --physionet-dir ./physionet_cinc_cache \\
+        --output ./missingness_examples.png
+"""
+
+from __future__ import annotations
+
+
+import json
+from dataclasses import dataclass
+import hashlib
+from matplotlib.lines import Line2D
+from matplotlib.patches import Patch
+from typing import Dict, Iterable, List, Mapping, Optional, Sequence, Tuple
+
+import matplotlib.dates as mdates
+import matplotlib.pyplot as plt
+import numpy as np
+import pandas as pd
+
+from dataset_summary import _compute_timestamp_coverage
+from Dataset.fin_dataset import CachePaths
+from pathlib import Path
+import matplotlib as mpl
+
+mpl.rcParams.update({
+    # Font: Times New Roman (with safe fallbacks)
+    "font.family": "serif",
+    "font.serif": ["Times New Roman", "Times", "Nimbus Roman No9 L", "DejaVu Serif"],
+    "mathtext.fontset": "stix",   # math matches Times-like look
+
+    # Larger font sizes (tune as you like)
+    "font.size": 15,
+    "axes.titlesize": 16,
+    "axes.labelsize": 15,
+    "xtick.labelsize": 13,
+    "ytick.labelsize": 13,
+    "legend.fontsize": 13,
+
+    # Embed TrueType fonts nicely in PDF/PS (good for ICML)
+    "pdf.fonttype": 42,
+    "ps.fonttype": 42,
+})
+mpl.rcParams.update({
+    "lines.linewidth": 2.0,
+    "lines.markersize": 5.0,
+})
+
+
+
+
+@dataclass(frozen=True)
+class ExampleSlice:
+    dataset: str
+    asset_name: str
+    feature_names: Sequence[str]
+    timestamps: pd.DatetimeIndex
+    values: Mapping[str, np.ndarray]
+    panel_coverage: pd.Series
+    coverage_threshold: float
+    coverage_range: Tuple[pd.Timestamp, pd.Timestamp]
+    window: int
+    horizon: int
+
+def _load_meta(paths: CachePaths) -> Dict[str, object]:
+    meta_path = paths.meta
+    if not meta_path.exists():
+        alt = paths.cache_root / "meta.json"
+        if alt.exists():
+            meta_path = alt
+    if not meta_path.exists():
+        raise FileNotFoundError(
+            f"Cache metadata not found at '{paths.meta}' (also tried '{paths.cache_root / 'meta.json'}')."
+        )
+    with meta_path.open("r") as f:
+        return json.load(f)
+
+
+def _coerce_freq_to_timedelta(freq: Optional[object]) -> Optional[pd.Timedelta]:
+    """Best-effort conversion of a stored freq string to a Timedelta."""
+    if freq is None:
+        return None
+    try:
+        return pd.to_timedelta(str(freq))
+    except (ValueError, TypeError):
+        # Allow unit-only strings like "H" or "D".
+        try:
+            return pd.to_timedelta(f"1{str(freq)}")
+        except Exception:
+            return None
+
+
+def _pick_coverage_block(
+    coverage: np.ndarray,
+    unique_t: np.ndarray,
+    quantile: float,
+    min_block: int,
+    expected_step: Optional[pd.Timedelta] = None,
+) -> Tuple[np.ndarray, float]:
+    """Pick a low-coverage time block.
+
+    The returned block indices are consecutive *in time* when expected_step is provided;
+    otherwise, they are consecutive in the unique_t index.
+    """
+    threshold = float(np.quantile(coverage, quantile))
+    low_mask = coverage <= threshold
+
+    if expected_step is not None and unique_t.shape[0] >= 2:
+        ut = pd.to_datetime(unique_t)
+        dt = ut.to_series().diff().fillna(expected_step)
+        # consecutive-in-time check with tolerance
+        is_step = (dt >= (expected_step * 0.5)) & (dt <= (expected_step * 1.5))
+        low_mask = low_mask & is_step.to_numpy(dtype=bool)
+
+    run_start, run_len = _longest_true_run(low_mask)
+
+    if run_start is None or run_len == 0:
+        anchor = int(np.argmin(coverage))
+        run_start = max(0, anchor - max(1, min_block // 2))
+        run_len = 1
+
+    if run_len < min_block:
+        run_len = min_block
+        if run_start + run_len > unique_t.shape[0]:
+            run_start = max(0, unique_t.shape[0] - run_len)
+
+    end_idx = min(unique_t.shape[0], run_start + run_len)
+    return np.arange(run_start, end_idx, dtype=np.int64), threshold
+
+
+
+def _longest_true_run(mask: np.ndarray) -> Tuple[Optional[int], int]:
+    best_start: Optional[int] = None
+    best_len = 0
+    run_start: Optional[int] = None
+    for idx, flag in enumerate(mask.tolist()):
+        if flag:
+            if run_start is None:
+                run_start = idx
+        else:
+            if run_start is not None:
+                run_len = idx - run_start
+                if run_len > best_len:
+                    best_start, best_len = run_start, run_len
+                run_start = None
+    if run_start is not None:
+        run_len = len(mask) - run_start
+        if run_len > best_len:
+            best_start, best_len = run_start, run_len
+    return best_start, best_len
+
+def _feature_indices(all_features: Sequence[str], requested: Optional[Sequence[str]]) -> List[int]:
+    if requested:
+        names = [name for name in requested if name in all_features]
+    else:
+        names = list(all_features[:2])
+
+    if not names:
+        raise ValueError("No valid feature names found to plot.")
+    return [all_features.index(name) for name in names]
+
+
+def _dataset_key(meta: Mapping[str, object]) -> str:
+    return str(meta.get("dataset", "")).lower()
+
+
+def _prepare_index_with_run_experiment(
+    paths: CachePaths,
+    meta: Mapping[str, object],
+    window_override: Optional[int],
+    horizon_override: Optional[int],
+) -> Tuple[Mapping[str, object], int, int]:
+    dataset = _dataset_key(meta)
+    window = int(window_override if window_override is not None else meta.get("window", meta.get("max_window", 0)))
+    horizon = int(horizon_override if horizon_override is not None else meta.get("horizon", meta.get("max_horizon", 0)))
+
+    cov_meta = meta.get("min_coverage", meta.get("coverage", None))
+    common_kwargs = dict(
+        ratios=(0.7, 0.1, 0.2),
+        per_asset=True,
+        date_batching=True,
+        dates_per_batch=1,
+        batch_size=1,
+        norm="train_only",
+        reindex=True,
+        shuffle_train=False,
+        num_workers=0,
+        pin_memory=False,
+    )
+    if cov_meta is not None:
+        try:
+            common_kwargs["coverage"] = float(cov_meta)
+        except (TypeError, ValueError):
+            pass
+
+    # --- actually rebuild index via dataset run_experiment ---
+    if ("noaa" in dataset) or ("isd" in dataset) or ("nnoa" in dataset):
+        from Dataset.noaa_isd_dataset import run_experiment as _run_experiment
+    elif "physio" in dataset or "cinc" in dataset:
+        from Dataset.physionet_cinc_dataset import run_experiment as _run_experiment
+    else:
+        from Dataset.fin_dataset import run_experiment as _run_experiment
+        # fin_dataset run_experiment often doesn't accept the loader flags:
+        common_kwargs.pop("shuffle_train", None)
+        common_kwargs.pop("num_workers", None)
+        common_kwargs.pop("pin_memory", None)
+
+    _run_experiment(
+        data_dir=str(paths.data_dir),
+        K=window,
+        H=horizon,
+        **common_kwargs,
+    )
+
+    refreshed_meta = _load_meta(paths)
+    window = int(refreshed_meta.get("window", window))
+    horizon = int(refreshed_meta.get("horizon", horizon))
+    if window <= 0:
+        raise ValueError("The cache metadata does not specify a valid window size after run_experiment.")
+    return refreshed_meta, window, horizon
+
+
+
+def _select_asset_forecast_slices(
+    paths: CachePaths,
+    meta: Mapping[str, object],
+    feature_id: int,               # single feature to plot (e.g., temperature or HR)
+    horizons: Tuple[int, int],      # (short, long)
+    quantile: float,
+    min_block: int,
+    window: int,
+) -> Tuple[ExampleSlice, ExampleSlice]:
+    pairs = np.load(paths.windows / "global_pairs.npy")
+    end_times = np.load(paths.windows / "end_times.npy")
+
+    assets = list(meta.get("assets", []))
+    coverage, inverse_t, unique_t = _compute_timestamp_coverage(pairs, end_times, len(assets))
+    if coverage.size == 0:
+        raise RuntimeError("Coverage array is empty; ensure the cache contains windowed data.")
+
+    expected_step = _coerce_freq_to_timedelta(meta.get("freq"))
+    block_indices, threshold = _pick_coverage_block(
+        coverage,
+        unique_t,
+        quantile=quantile,
+        min_block=min_block,
+        expected_step=expected_step,
+    )
+    if block_indices.size == 0:
+        raise RuntimeError("Selected low-coverage block is empty (unexpected).")
+
+    block_times = unique_t[block_indices]
+    coverage_range = (pd.to_datetime(block_times[0]), pd.to_datetime(block_times[-1]))
+
+    # Find windows whose end_time falls inside the selected low-coverage block
+    window_mask = np.isin(inverse_t, block_indices)
+    block_pairs = pairs[window_mask]
+    if block_pairs.size == 0:
+        raise RuntimeError("Unable to find windows that align with the selected low-coverage block.")
+
+    # Pick the asset most present in that low-coverage block
+    minlength = max(int(block_pairs[:, 0].max()) + 1, len(assets))
+    counts = np.bincount(block_pairs[:, 0].astype(int), minlength=minlength)
+    asset_id = int(np.argmax(counts))
+    asset_name = assets[asset_id] if asset_id < len(assets) else f"asset-{asset_id}"
+
+    # Choose ONE forecast start index (so both horizons share the same start)
+    asset_pairs = block_pairs[block_pairs[:, 0] == asset_id]
+    start_indices = asset_pairs[:, 1].astype(int)
+    if start_indices.size == 0:
+        raise RuntimeError("No windows found for selected asset inside low-coverage block.")
+
+    start_idx = int(np.median(start_indices))  # stable choice; could also pick closest to block center
+
+    features = np.load(paths.features / f"{asset_id}.npy")
+    times = np.load(paths.times / f"{asset_id}.npy")
+
+    max_h = max(horizons)
+    # Ensure we can slice window+max_h; if not, shift left
+    max_end = start_idx + window + max_h
+    if max_end > features.shape[0]:
+        start_idx = max(0, features.shape[0] - (window + max_h))
+        max_end = start_idx + window + max_h
+
+    # Coverage time series for shading (aligned to timestamps)
+    coverage_series = pd.Series(coverage, index=pd.to_datetime(unique_t)).sort_index()
+
+    feature_cols = list(meta.get("feature_cols", []))
+    fname = feature_cols[feature_id] if feature_id < len(feature_cols) else f"feat-{feature_id}"
+
+    def _make_slice(h: int) -> ExampleSlice:
+        end = start_idx + window + h
+        t = pd.DatetimeIndex(pd.to_datetime(times[start_idx:end]))
+        sel = features[start_idx:end, :].astype(np.float32)
+        y = sel[:, feature_id].astype(float)
+
+        if expected_step is not None:
+            cov_slice = coverage_series.reindex(t, method="nearest", tolerance=expected_step / 2)
+        else:
+            cov_slice = coverage_series.reindex(t)
+
+        return ExampleSlice(
+            dataset=str(meta.get("dataset", "unknown")),
+            asset_name=asset_name,
+            feature_names=[fname],
+            timestamps=t,
+            values={fname: y},
+            panel_coverage=cov_slice,
+            coverage_threshold=float(threshold),
+            coverage_range=coverage_range,
+            window=window,
+            horizon=h,
+        )
+
+    short_h, long_h = horizons
+    return _make_slice(short_h), _make_slice(long_h)
+
+
+
+
+def _mask_to_spans(mask: np.ndarray) -> List[Tuple[int, int]]:
+    spans: List[Tuple[int, int]] = []
+    start: Optional[int] = None
+    for idx, flag in enumerate(mask.tolist()):
+        if flag and start is None:
+            start = idx
+        elif not flag and start is not None:
+            spans.append((start, idx))
+            start = None
+    if start is not None:
+        spans.append((start, len(mask)))
+    return spans
+
+
+def _shade_low_coverage(
+    ax,
+    x,
+    panel_coverage: pd.Series,
+    threshold: float,
+) -> None:
+    """Shade spans where per-timestep panel coverage is below `threshold`.
+
+    `x` can be datetime-like (DatetimeIndex) or numeric (relative step indices).
+    """
+    x_arr = np.asarray(x)
+    cov = panel_coverage.to_numpy(dtype=float)
+    low = np.isfinite(cov) & (cov <= threshold)
+    if not low.any():
+        return
+    spans = _mask_to_spans(low)
+    ymin, ymax = ax.get_ylim()
+    label_added = False
+    for start, end in spans:
+        ax.axvspan(
+            x_arr[start],
+            x_arr[min(end, len(x_arr) - 1)],
+            color="grey",
+            alpha=0.2,
+            label="low coverage" if not label_added else None,
+        )
+        label_added = True
+    ax.set_ylim(ymin, ymax)
+
+
+
+
+def _shared_ylim(values: Iterable[np.ndarray], pad: float = 0.05) -> Tuple[float, float]:
+    finite_vals = np.concatenate([np.asarray(v)[np.isfinite(v)] for v in values if v.size])
+    if finite_vals.size == 0:
+        return 0.0, 1.0
+    vmin, vmax = float(finite_vals.min()), float(finite_vals.max())
+    if vmin == vmax:
+        return vmin - 1.0, vmax + 1.0
+    delta = vmax - vmin
+    return vmin - pad * delta, vmax + pad * delta
+
+
+def _smooth_signal(arr: np.ndarray, window: int = 5) -> np.ndarray:
+    arr = np.asarray(arr, dtype=float)
+    if arr.size == 0:
+        return arr
+    win = max(1, min(window, arr.size))
+    kernel = np.ones(win, dtype=float) / float(win)
+    return np.convolve(arr, kernel, mode="same")
+
+
+def _metric_dataset_key(name: str) -> str:
+    lower = name.lower()
+    if "physio" in lower or "cinc" in lower:
+        return "physionet"
+    if "isd" in lower or "noaa" in lower or "nnoa" in lower:
+        return "isd"
+    return lower
+
+
+def _simulate_forecast_like_ground_truth(
+    series: np.ndarray,
+    window: int,
+    horizon: int,
+    target_mae: float,
+    target_mse: float,
+    seed: int,
+) -> Tuple[np.ndarray, float, float]:
+    if horizon <= 0:
+        raise ValueError("Horizon must be positive for forecast simulation.")
+    series = np.asarray(series, dtype=float)
+    if series.size < window + horizon:
+        raise ValueError("Series length is insufficient for the requested window and horizon.")
+
+    future = series[window : window + horizon]
+    history_tail = series[max(0, window - 5) : window]
+    anchor = history_tail[-1] if history_tail.size else future[0]
+
+    baseline = _smooth_signal(future, window=min(7, len(future)))
+    blend = np.linspace(anchor, baseline[0], num=baseline.size)
+    baseline = 0.5 * baseline + 0.5 * blend
+
+    rng = np.random.default_rng(seed)
+    noise = _smooth_signal(rng.standard_normal(future.shape), window=min(5, future.size))
+
+    std_future = float(np.std(future)) if np.std(future) > 1e-8 else 1.0
+    scale_candidates = np.linspace(0.0, 1.5 * max(1.0, np.sqrt(target_mse)), 18)
+    bias_candidates = np.linspace(-0.2 * std_future, 0.2 * std_future, 11)
+
+    best_pred = baseline.copy()
+    best_loss = float("inf")
+    best_scale, best_bias = 0.0, 0.0
+    for scale in scale_candidates:
+        for bias in bias_candidates:
+            pred = baseline + scale * noise + bias
+            errors = pred - future
+            mae = float(np.mean(np.abs(errors)))
+            mse = float(np.mean(errors**2))
+            loss = (mae - target_mae) ** 2 + (mse - target_mse) ** 2
+            if loss < best_loss:
+                best_loss = loss
+                best_pred = pred.copy()
+                best_scale, best_bias = scale, bias
+
+    scale, bias = best_scale, best_bias
+    errors = best_pred - future
+    for _ in range(25):
+        adjusted = errors * scale + bias
+        mae = float(np.mean(np.abs(adjusted)))
+        mse = float(np.mean(adjusted**2))
+        loss = (mae - target_mae) ** 2 + (mse - target_mse) ** 2
+        if loss < best_loss:
+            best_loss = loss
+            best_pred = future + adjusted
+        scale *= np.clip(np.sqrt((target_mse + 1e-8) / (mse + 1e-8)), 0.85, 1.15)
+        bias += np.clip(target_mae - mae, -0.15 * std_future, 0.15 * std_future) * 0.2
+
+    final_errors = best_pred - future
+    for _ in range(12):
+        mae = float(np.mean(np.abs(final_errors)))
+        mse = float(np.mean(final_errors**2))
+        scale_corr = np.clip(np.sqrt((target_mse + 1e-8) / (mse + 1e-8)), 0.9, 1.1)
+        bias_corr = np.clip(target_mae - mae, -0.1 * std_future, 0.1 * std_future) * 0.3
+        final_errors = final_errors * scale_corr + bias_corr
+
+    mae = float(np.mean(np.abs(final_errors)))
+    mse = float(np.mean(final_errors**2))
+    best_errors = final_errors
+    best_loss = (mae - target_mae) ** 2 + (mse - target_mse) ** 2
+    for scale_adj in np.linspace(0.9, 1.1, 5):
+        for bias_adj in np.linspace(-0.05 * std_future, 0.05 * std_future, 5):
+            cand = final_errors * scale_adj + bias_adj
+            cand_mae = float(np.mean(np.abs(cand)))
+            cand_mse = float(np.mean(cand**2))
+            loss = (cand_mae - target_mae) ** 2 + (cand_mse - target_mse) ** 2
+            if loss < best_loss:
+                best_loss = loss
+                best_errors = cand
+
+    forecast = future + best_errors
+    mae = float(np.mean(np.abs(best_errors)))
+    mse = float(np.mean(best_errors**2))
+    return forecast, mae, mse
+
+
+def _simulate_smooth_series_like_ground_truth(
+    series: np.ndarray,
+    target_mae: float,
+    target_mse: float,
+    seed: int,
+) -> Tuple[np.ndarray, float, float]:
+    """Generate a smooth, full-length signal that mimics the ground truth with target metrics."""
+    arr = np.asarray(series, dtype=float)
+    if arr.size == 0:
+        raise ValueError("Series must be non-empty for simulation.")
+
+    mask = np.isfinite(arr)
+    if not mask.any():
+        raise ValueError("Series contains no finite values for simulation.")
+
+    filled = (
+        pd.Series(arr)
+        .interpolate(limit_direction="both")
+        .bfill()
+        .ffill()
+        .to_numpy()
+    )
+
+    base = _smooth_signal(filled, window=min(9, max(3, filled.size)))
+    trend = np.linspace(base[0], base[-1], num=base.size)
+
+    rng = np.random.default_rng(seed)
+    noise = _smooth_signal(
+        rng.standard_normal(base.shape),
+        window=min(11, max(3, base.size // 10)),
+    )
+
+    candidate = 0.6 * base + 0.3 * trend + 0.1 * filled + 0.08 * np.std(filled) * noise
+    base_errors = candidate - filled
+
+    std_ref = float(np.std(filled) if np.std(filled) > 1e-8 else 1.0)
+    scale_grid = np.linspace(0.35, 1.65, 11)
+    bias_grid = np.linspace(-0.25 * std_ref, 0.25 * std_ref, 9)
+
+    best_errors = base_errors
+    best_loss = float("inf")
+    for scale in scale_grid:
+        for bias in bias_grid:
+            errs = base_errors * scale + bias
+            errs_masked = errs[mask]
+            mae = float(np.mean(np.abs(errs_masked)))
+            mse = float(np.mean(errs_masked**2))
+            loss = (mae - target_mae) ** 2 + (mse - target_mse) ** 2
+            if loss < best_loss:
+                best_loss = loss
+                best_errors = errs.copy()
+
+    errors = best_errors
+    for _ in range(40):
+        errs_masked = errors[mask]
+        mae = float(np.mean(np.abs(errs_masked)))
+        mse = float(np.mean(errs_masked**2))
+        loss = (mae - target_mae) ** 2 + (mse - target_mse) ** 2
+        if loss < best_loss:
+            best_loss = loss
+            best_errors = errors.copy()
+
+        scale_corr = np.clip(
+            np.sqrt((target_mse + 1e-8) / (mse + 1e-8)),
+            0.9,
+            1.1,
+        )
+        errors = _smooth_signal(errors * scale_corr, window=min(7, max(3, errors.size // 12)))
+
+        mean_sign = np.sign(np.mean(errors[mask])) if np.mean(errors[mask]) != 0 else 1.0
+        bias_corr = np.clip(target_mae - mae, -0.15 * std_ref, 0.15 * std_ref)
+        errors += mean_sign * bias_corr * 0.35
+
+    final_errors = best_errors
+    forecast = filled + final_errors
+    mae_final = float(np.mean(np.abs(final_errors[mask])))
+    mse_final = float(np.mean(final_errors[mask] ** 2))
+    return forecast, mae_final, mse_final
+
+
+def _plot_examples_2x2_horizons(
+    noaa_short: ExampleSlice,
+    noaa_long: ExampleSlice,
+    physio_short: ExampleSlice,
+    physio_long: ExampleSlice,
+    output: Path,
+) -> None:
+    fig, axes = plt.subplots(2, 2, figsize=(12.5, 6.8), constrained_layout=True)
+    color_cycle = plt.rcParams["axes.prop_cycle"].by_key().get("color", [])
+    series_color = color_cycle[0] if color_cycle else None
+    forecast_color = color_cycle[1] if len(color_cycle) > 1 else "tab:orange"
+    alt_forecast_color = color_cycle[2] if len(color_cycle) > 2 else "tab:green"
+    target_metrics_primary = {
+        ("isd", 24): (1.927, 6.038),
+        ("isd", 168): (1.922, 6.176),
+        ("physionet", 4): (0.240, 0.649),
+        ("physionet", 12): (0.230, 0.638),
+    }
+    target_metrics_secondary = {
+        ("isd", 24): (1.9917, 6.182),
+        ("isd", 168): (2.107, 7.113),
+        ("physionet", 4): (0.275, 0.701),
+        ("physionet", 12): (0.287, 0.719),
+    }
+    forecast = future + best_errors
+    mae = float(np.mean(np.abs(best_errors)))
+    mse = float(np.mean(best_errors**2))
+    return forecast, mae, mse
+
+
+def _simulate_smooth_series_like_ground_truth(
+    series: np.ndarray,
+    target_mae: float,
+    target_mse: float,
+    seed: int,
+) -> Tuple[np.ndarray, float, float]:
+    """Generate a smooth, full-length signal that mimics the ground truth with target metrics."""
+    arr = np.asarray(series, dtype=float)
+    if arr.size == 0:
+        raise ValueError("Series must be non-empty for simulation.")
+
+    mask = np.isfinite(arr)
+    if not mask.any():
+        raise ValueError("Series contains no finite values for simulation.")
+
+    filled = (
+        pd.Series(arr)
+        .interpolate(limit_direction="both")
+        .bfill()
+        .ffill()
+        .fillna(method="bfill")
+        .fillna(method="ffill")
+        .to_numpy()
+    )
+
+    base = _smooth_signal(filled, window=min(9, max(3, filled.size)))
+    trend = np.linspace(base[0], base[-1], num=base.size)
+
+    rng = np.random.default_rng(seed)
+    noise = _smooth_signal(
+        rng.standard_normal(base.shape),
+        window=min(11, max(3, base.size // 10)),
+    )
+
+    candidate = 0.6 * base + 0.3 * trend + 0.1 * filled + 0.08 * np.std(filled) * noise
+    base_errors = candidate - filled
+
+    std_ref = float(np.std(filled) if np.std(filled) > 1e-8 else 1.0)
+    scale_grid = np.linspace(0.35, 1.65, 11)
+    bias_grid = np.linspace(-0.25 * std_ref, 0.25 * std_ref, 9)
+
+    best_errors = base_errors
+    best_loss = float("inf")
+    for scale in scale_grid:
+        for bias in bias_grid:
+            errs = base_errors * scale + bias
+            errs_masked = errs[mask]
+            mae = float(np.mean(np.abs(errs_masked)))
+            mse = float(np.mean(errs_masked**2))
+            loss = (mae - target_mae) ** 2 + (mse - target_mse) ** 2
+            if loss < best_loss:
+                best_loss = loss
+                best_errors = errs.copy()
+
+    errors = best_errors
+    for _ in range(40):
+        errs_masked = errors[mask]
+        mae = float(np.mean(np.abs(errs_masked)))
+        mse = float(np.mean(errs_masked**2))
+        loss = (mae - target_mae) ** 2 + (mse - target_mse) ** 2
+        if loss < best_loss:
+            best_loss = loss
+            best_errors = errors.copy()
+
+        scale_corr = np.clip(
+            np.sqrt((target_mse + 1e-8) / (mse + 1e-8)),
+            0.9,
+            1.1,
+        )
+        errors = _smooth_signal(errors * scale_corr, window=min(7, max(3, errors.size // 12)))
+
+        mean_sign = np.sign(np.mean(errors[mask])) if np.mean(errors[mask]) != 0 else 1.0
+        bias_corr = np.clip(target_mae - mae, -0.15 * std_ref, 0.15 * std_ref)
+        errors += mean_sign * bias_corr * 0.35
+
+    final_errors = best_errors
+    forecast = filled + final_errors
+    mae_final = float(np.mean(np.abs(final_errors[mask])))
+    mse_final = float(np.mean(final_errors[mask] ** 2))
+    return forecast, mae_final, mse_final
+
+
+def _plot_examples_2x2_horizons(
+    noaa_short: ExampleSlice,
+    noaa_long: ExampleSlice,
+    physio_short: ExampleSlice,
+    physio_long: ExampleSlice,
+    output: Path,
+) -> None:
+    fig, axes = plt.subplots(2, 2, figsize=(12.5, 6.8), constrained_layout=True)
+    color_cycle = plt.rcParams["axes.prop_cycle"].by_key().get("color", [])
+    series_color = color_cycle[0] if color_cycle else None
+    forecast_color = color_cycle[1] if len(color_cycle) > 1 else "tab:orange"
+    target_metrics = {
+        ("isd", 24): (1.927, 6.038),
+        ("isd", 168): (1.922, 6.176),
+        ("physionet", 4): (0.240, 0.649),
+        ("physionet", 12): (0.230, 0.638),
+    }
+
+    grid = [
+        [noaa_short, noaa_long],
+        [physio_short, physio_long],
+    ]
+
+    def _set_panel_ylim(ax, y: np.ndarray) -> None:
+        y = np.asarray(y, dtype=float)
+        finite = np.isfinite(y)
+        if not finite.any():
+            return
+        lo, hi = np.quantile(y[finite], [0.01, 0.99])
+        pad = 0.05 * (hi - lo + 1e-8)
+        ax.set_ylim(lo - pad, hi + pad)
+
+    for r in range(2):
+        for c in range(2):
+            ex = grid[r][c]
+            ax = axes[r, c]
+            fname, y = next(iter(ex.values.items()))
+
+            # relative x-axis: 0..(K+h-1)
+            x = np.arange(len(ex.timestamps))
+            K = ex.window
+
+            cov = ex.panel_coverage.to_numpy(dtype=float)
+            low = np.isfinite(cov) & (cov <= ex.coverage_threshold)
+
+            y = np.asarray(y, dtype=float)
+            y_gap = y.copy()
+            y_gap[low] = np.nan
+
+            # Plot ground truth series (label drives legend naming)
+            ground_truth_label = "ground truth"
+            ax.plot(x, y_gap, color=series_color, linewidth=2.0, label=ground_truth_label)
+            ax.scatter(
+                x[~low],
+                y[~low],
+                s=1,
+                alpha=0.75,
+                color=series_color,
+                edgecolors="none",
+                label="_nolegend_",
+            )
+
+            metric_key = _metric_dataset_key(ex.dataset)
+            target_primary = target_metrics_primary.get((metric_key, ex.horizon))
+            target_secondary = target_metrics_secondary.get((metric_key, ex.horizon))
+
+            if target_primary:
+                target_mae, target_mse = target_primary
+                seed_src = f"{metric_key}-{ex.horizon}-{ex.asset_name}-primary"
+                seed_val = int(hashlib.sha256(seed_src.encode("utf-8")).hexdigest(), 16) % (2**32)
+                forecast_full, mae_sim, mse_sim = _simulate_smooth_series_like_ground_truth(
+                    y,
+                    target_mae=target_mae,
+                    target_mse=target_mse,
+                    seed=seed_val,
+                )
+
+                ax.plot(
+                    x,
+                    forecast_full,
+                    color=forecast_color,
+                    linestyle="--",
+                    linewidth=2.0,
+                    label="simulated smooth signal (set 1)",
+                )
+                ax.text(
+                    0.02,
+                    0.93,
+                    f"MAE={target_mae:.3f}\nMSE={target_mse:.3f}",
+                    transform=ax.transAxes,
+                    ha="left",
+                    va="top",
+                    fontsize=11,
+                    bbox=dict(boxstyle="round,pad=0.25", fc="white", alpha=0.85, lw=0.0),
+                )
+
+            if target_secondary:
+                target_mae_b, target_mse_b = target_secondary
+                seed_src_b = f"{metric_key}-{ex.horizon}-{ex.asset_name}-secondary"
+                seed_val_b = int(hashlib.sha256(seed_src_b.encode("utf-8")).hexdigest(), 16) % (2**32)
+                forecast_full_b, _, _ = _simulate_smooth_series_like_ground_truth(
+                    y,
+                    target_mae=target_mae_b,
+                    target_mse=target_mse_b,
+                    seed=seed_val_b,
+                )
+
+                ax.plot(
+                    x,
+                    forecast_full_b,
+                    color=alt_forecast_color,
+                    linestyle="-.",
+                    linewidth=2.0,
+                    label="simulated smooth signal (set 2)",
+                )
+                ax.text(
+                    0.02,
+                    0.72,
+                    f"MAE={target_mae_b:.3f}\nMSE={target_mse_b:.3f}",
+                    transform=ax.transAxes,
+                    ha="left",
+                    va="top",
+                    fontsize=11,
+                    bbox=dict(boxstyle="round,pad=0.25", fc="white", alpha=0.85, lw=0.0),
+                )
+            y_gap = y.copy()
+            y_gap[low] = np.nan
+
+            # Plot ground truth series (label drives legend naming)
+            ground_truth_label = "ground truth"
+            ax.plot(x, y_gap, color=series_color, linewidth=2.0, label=ground_truth_label)
+            ax.scatter(
+                x[~low],
+                y[~low],
+                s=1,
+                alpha=0.75,
+                color=series_color,
+                edgecolors="none",
+                label="_nolegend_",
+            )
+
+            metric_key = _metric_dataset_key(ex.dataset)
+            target = target_metrics.get((metric_key, ex.horizon))
+            if target:
+                target_mae, target_mse = target
+                seed_src = f"{metric_key}-{ex.horizon}-{ex.asset_name}"
+                seed_val = int(hashlib.sha256(seed_src.encode("utf-8")).hexdigest(), 16) % (2**32)
+                forecast_full, mae_sim, mse_sim = _simulate_smooth_series_like_ground_truth(
+                    y,
+                    target_mae=target_mae,
+                    target_mse=target_mse,
+                    seed=seed_val,
+                )
+
+                ax.plot(
+                    x,
+                    forecast_full,
+                    color=forecast_color,
+                    linestyle="--",
+                    linewidth=2.0,
+                    label="simulated smooth signal",
+                )
+                ax.text(
+                    0.02,
+                    0.93,
+                    f"MAE={target_mae:.3f}\nMSE={target_mse:.3f}",
+                    transform=ax.transAxes,
+                    ha="left",
+                    va="top",
+                    fontsize=11,
+                    bbox=dict(boxstyle="round,pad=0.25", fc="white", alpha=0.85, lw=0.0),
+                )
+
+            # Forecast start boundary
+            # ax.axvline(K, color="k", linestyle=":", alpha=0.7, linewidth=1.5, label="_nolegend_")
+
+            _set_panel_ylim(ax, y)
+            _shade_low_coverage(ax, x, ex.panel_coverage, ex.coverage_threshold)
+
+            # Short title
+            ds = str(ex.dataset).replace("_", "-")
+            ax.set_title(f"{ds} (h={ex.horizon})")
+
+            # Clean ticks: 0, K, K+h
+            ticks = [0, K, K + ex.horizon]
+            ticks = [t for t in ticks if 0 <= t <= x[-1]]
+            ax.set_xticks(sorted(set(ticks)))
+
+            ax.grid(True, linestyle="--", alpha=0.25)
+            ax.margins(x=0.01)
+
+            # Only left column shows y tick labels
+            if c == 1:
+                ax.tick_params(axis="y", labelleft=False)
+
+            # Only bottom row shows x labels
+            if r == 0:
+                ax.tick_params(axis="x", labelbottom=False)
+            else:
+                ax.set_xlabel("time step")
+
+        # Put asset id/name on left side of each row
+        axes[r, 0].set_ylabel(str(grid[r][0].asset_name))
+
+    # Shared legend (generic entries, readable)
+    legend_handles = [
+        Line2D([0], [0], color=series_color, linewidth=2.0, label="ground truth"),
+        Line2D(
+            [0],
+            [0],
+            color=forecast_color,
+            linestyle="--",
+            linewidth=2.0,
+            label="simulated smooth signal (set 1)",
+        ),
+        Line2D(
+            [0],
+            [0],
+            color=alt_forecast_color,
+            linestyle="-.",
+            linewidth=2.0,
+            label="simulated smooth signal (set 2)",
+        ),
+        Patch(facecolor="grey", edgecolor="none", alpha=0.2, label="low coverage"),
+        # Line2D([0], [0], color="k", linestyle=":", linewidth=1.5, label="forecast start"),
+    ]
+    fig.legend(
+        handles=legend_handles,
+        loc="lower center",
+        ncol=3,
+        frameon=False,
+        bbox_to_anchor=(0.5, -0.08),
+    )
+
+    # Shared legend (generic entries, readable)
+    legend_handles = [
+        Line2D([0], [0], color=series_color, linewidth=2.0, label="ground truth"),
+        Line2D(
+            [0],
+            [0],
+            color=forecast_color,
+            linestyle="--",
+            linewidth=2.0,
+            label="simulated smooth signal",
+        ),
+        Patch(facecolor="grey", edgecolor="none", alpha=0.2, label="low coverage"),
+        # Line2D([0], [0], color="k", linestyle=":", linewidth=1.5, label="forecast start"),
+    ]
+    fig.legend(
+        handles=legend_handles,
+        loc="lower center",
+        ncol=3,
+        frameon=False,
+        bbox_to_anchor=(0.5, -0.08),
+    )
+    fig.legend(
+        handles=legend_handles,
+        loc="upper center",
+        ncol=3,
+        frameon=False,
+        bbox_to_anchor=(0.5, 1.02),
+    )
+
+    output.parent.mkdir(parents=True, exist_ok=True)
+    fig.savefig(output, dpi=300, bbox_inches="tight")
+    print(f"Saved figure to {output}")
+
+def save_qual_2x2_datasets_horizons(
+    noaa_dir: Path,
+    physionet_dir: Path,
+    out_path: Path = Path("./plot/qual_2x2_datasets_horizons.png"),
+    noaa_feature: str = "temperature",
+    physio_feature: str = "HR",
+    noaa_horizons: Tuple[int, int] = (24, 168),
+    physio_horizons: Tuple[int, int] = (4, 12),
+    noaa_window: int = 336,
+    physio_window: int = 24,
+    coverage_quantile: list = [0.0, 0.3],
+    min_block: int = 256,
+) -> Path:
+    noaa_paths = CachePaths.from_dir(noaa_dir)
+    physio_paths = CachePaths.from_dir(physionet_dir)
+
+    noaa_meta = _load_meta(noaa_paths)
+    physio_meta = _load_meta(physio_paths)
+
+    noaa_meta, noaa_window_eff, _ = _prepare_index_with_run_experiment(
+        noaa_paths, noaa_meta, window_override=noaa_window, horizon_override=max(noaa_horizons)
+    )
+    physio_meta, physio_window_eff, _ = _prepare_index_with_run_experiment(
+        physio_paths, physio_meta, window_override=physio_window, horizon_override=max(physio_horizons)
+    )
+
+    noaa_feat = _feature_indices(list(noaa_meta.get("feature_cols", [])), [noaa_feature])[0]
+    physio_feat = _feature_indices(list(physio_meta.get("feature_cols", [])), [physio_feature])[0]
+
+    noaa_short, noaa_long = _select_asset_forecast_slices(
+        noaa_paths, noaa_meta, feature_id=noaa_feat,
+        horizons=noaa_horizons, quantile=coverage_quantile[0],
+        min_block=min_block, window=noaa_window_eff
+    )
+    physio_short, physio_long = _select_asset_forecast_slices(
+        physio_paths, physio_meta, feature_id=physio_feat,
+        horizons=physio_horizons, quantile=coverage_quantile[-1],
+        min_block=min_block, window=physio_window_eff
+    )
+
+    out_path.parent.mkdir(parents=True, exist_ok=True)
+    _plot_examples_2x2_horizons(noaa_short, noaa_long, physio_short, physio_long, out_path)
+    return out_path
+
+
+
+if __name__ == "__main__":
+    save_qual_2x2_datasets_horizons(
+        noaa_dir=Path("./ldt/noaa_isd_uk_data/noaa_isd_uk"),
+        physionet_dir=Path("./ldt/physionet_cinc_data/physionet_cinc_cache"),
+    )
+    )